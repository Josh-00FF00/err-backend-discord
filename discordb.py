--- conflicted
+++ resolved
@@ -243,14 +243,10 @@
 
         super().send_message(msg)
 
-<<<<<<< HEAD
-    def build_reply(self, mess, text=None, private=False, threaded=False):
-=======
     def send_card(self, card):
-        self.debug('Discord backend does not render cards.')
+        log.debug('Discord backend does not render cards.')
 
     def build_reply(self, mess, text=None, private=False):
->>>>>>> 1730a0ca
         response = self.build_message(text)
         if mess.is_direct:
             response.frm = self.bot_identifier
